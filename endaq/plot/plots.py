--- conflicted
+++ resolved
@@ -1,6 +1,9 @@
 from __future__ import annotations
 
+from collections.abc import Container
+import datetime
 import typing
+from typing import Optional
 import warnings
 
 import numpy as np
@@ -8,20 +11,11 @@
 import plotly.graph_objects as go
 import plotly.express as px
 from plotly import colors
+from plotly.subplots import make_subplots
 import scipy.spatial.transform
-from plotly.subplots import make_subplots
-from scipy import signal, spatial
-from typing import Optional
-from collections.abc import Container
-import datetime
-
-<<<<<<< HEAD
+from scipy import spatial
+
 from endaq.calc import utils, psd
-=======
-from endaq.calc import sample_spacing
-from endaq.calc.psd import to_octave, welch, rolling_psd
->>>>>>> c45970e7
-
 from .utilities import determine_plotly_map_zoom, get_center_of_coordinates
 from .dashboards import rolling_enveloped_dashboard
 
@@ -302,46 +296,9 @@
     if len(df.columns) != 1:
         raise ValueError("The parameter 'df' must have only one column of data!")
 
-<<<<<<< HEAD
-    ary = df.values.squeeze()
-
-    fs = 1/utils.sample_spacing(df)#(len(df) - 1) / (df.index[-1] - df.index[0])
-    N = int(fs * window) #Number of points in the fft
-    w = signal.blackman(N, False)
-    
-    freqs, bins, Pxx = signal.spectrogram(ary, fs, window=w, nperseg=N, noverlap=0)
-
-    time_dfs = [pd.DataFrame({bins[j]: Pxx[:, j]}, index=freqs) for j in range(len(bins))]
-
-    octave_dfs = list(map(lambda x: psd.to_octave(x, freq_start, octave_bins=bins_per_octave, agg='sum'), time_dfs))
-    
-    combined_df = pd.concat(octave_dfs, axis=1)
-    
-    freqs = combined_df.index.values
-    Pxx = combined_df.values
-    
-    include_freqs_mask = freqs <= max_freq
-    Pxx = Pxx[include_freqs_mask]
-    freqs = freqs[include_freqs_mask]
-
-    if db_scale:
-        Pxx = 10 * np.log10(Pxx)
-
-    trace = [go.Heatmap(x=bins, y=freqs, z=Pxx, colorscale='Jet')]
-    layout = go.Layout(
-        yaxis={'title': 'Frequency (Hz)'},
-        xaxis={'title': 'Time (s)'},
-    )
-
-    fig = go.Figure(data=trace, layout=layout)
-    
-    if log_scale_y_axis:
-        fig.update_yaxes(type="log")
-=======
-    num_slices = int(len(df) * sample_spacing(df) / window)
->>>>>>> c45970e7
-
-    df_psd = rolling_psd(df, num_slices=num_slices, octave_bins=bins_per_octave,
+    num_slices = int(len(df) * utils.sample_spacing(df) / window)
+
+    df_psd = psd.rolling_psd(df, num_slices=num_slices, octave_bins=bins_per_octave,
                          fstart=freq_start)
 
     return df_psd, spectrum_over_time(df_psd, freq_max=max_freq, log_val=db_scale, log_freq=log_scale_y_axis)
